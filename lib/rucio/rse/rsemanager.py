--- conflicted
+++ resolved
@@ -488,11 +488,7 @@
                 valid = None
                 try:  # Get metadata of file to verify if upload was successful
                     try:
-<<<<<<< HEAD
-                        stats = protocol.stat(readpfn)
-=======
-                        stats = _retry_protocol_stat(protocol, pfn)
->>>>>>> e83aece3
+                        stats = _retry_protocol_stat(protocol, readpfn)
                         if ('adler32' in stats) and ('adler32' in lfn):
                             valid = stats['adler32'] == lfn['adler32']
                         if (valid is None) and ('filesize' in stats) and ('filesize' in lfn):
