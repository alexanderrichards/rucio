# Copyright 2012-2020 CERN for the benefit of the ATLAS collaboration.
#
# Licensed under the Apache License, Version 2.0 (the "License");
# you may not use this file except in compliance with the License.
# You may obtain a copy of the License at
#
#    http://www.apache.org/licenses/LICENSE-2.0
#
# Unless required by applicable law or agreed to in writing, software
# distributed under the License is distributed on an "AS IS" BASIS,
# WITHOUT WARRANTIES OR CONDITIONS OF ANY KIND, either express or implied.
# See the License for the specific language governing permissions and
# limitations under the License.
#
# Authors:
# - Vincent Garonne <vgaronne@gmail.com>, 2012-2018
# - Mario Lassnig <mario.lassnig@cern.ch>, 2012-2019
# - Angelos Molfetas <Angelos.Molfetas@cern.ch>, 2012
# - Thomas Beermann <thomas.beermann@cern.ch>, 2012
# - Joaquin Bogado <jbogado@linti.unlp.edu.ar>, 2014-2018
# - Cheng-Hsi Chao <cheng-hsi.chao@cern.ch>, 2014
# - Cedric Serfon <cedric.serfon@cern.ch>, 2015
# - Martin Barisits <martin.barisits@cern.ch>, 2015-2019
# - Frank Berghaus <frank.berghaus@cern.ch>, 2017-2018
# - Tobias Wegner <twegner@cern.ch>, 2018
# - Hannes Hansen <hannes.jakob.hansen@cern.ch>, 2018-2019
# - Andrew Lister <andrew.lister@stfc.ac.uk>, 2019
<<<<<<< HEAD
# - Eli Chadwick <eli.chadwick@stfc.ac.uk>, 2020
# - Patrick Austin <patrick.austin@stfc.ac.uk>, 2020
=======
# - Benedikt Ziemons <benedikt.ziemons@cern.ch>, 2020
>>>>>>> 91cf3f2b
#
# PY3K COMPATIBLE

from __future__ import print_function

from os import remove, unlink, listdir, rmdir, stat, path, environ

import nose.tools
import re

from rucio.client.accountlimitclient import AccountLimitClient
from rucio.client.didclient import DIDClient
from rucio.client.replicaclient import ReplicaClient
from rucio.client.rseclient import RSEClient
from rucio.client.ruleclient import RuleClient
from rucio.common.config import config_get, config_get_bool
from rucio.common.types import InternalScope, InternalAccount
from rucio.common.utils import generate_uuid, get_tmp_dir, md5, render_json
from rucio.daemons.abacus import account as abacus_account
from rucio.tests.common import execute, account_name_generator, rse_name_generator, file_generator, scope_name_generator
from rucio.rse import rsemanager as rsemgr


class TestBinRucio():

    def setup(self):
        if config_get_bool('common', 'multi_vo', raise_exception=False, default=False):
            self.vo = {'vo': config_get('client', 'vo', raise_exception=False, default='tst')}
            try:
                remove(get_tmp_dir() + '/.rucio_root@%s/auth_token_root' % self.vo['vo'])
            except OSError as error:
                if error.args[0] != 2:
                    raise error

        else:
            self.vo = {}

        try:
            remove(get_tmp_dir() + '/.rucio_root/auth_token_root')
        except OSError as e:
            if e.args[0] != 2:
                raise e
        self.marker = '$> '
        self.host = config_get('client', 'rucio_host')
        self.auth_host = config_get('client', 'auth_host')
        self.user = 'data13_hip'
        self.def_rse = 'MOCK4'
        self.rse_client = RSEClient()
        self.def_rse_id = self.rse_client.get_rse(rse=self.def_rse)['id']
        self.did_client = DIDClient()
        self.replica_client = ReplicaClient()
        self.rule_client = RuleClient()
        self.account_client = AccountLimitClient()
        self.account_client.set_local_account_limit('root', self.def_rse, -1)

        self.rse_client.add_rse_attribute(self.def_rse, 'istape', 'False')

        self.upload_success_str = 'Successfully uploaded file %s'

    def test_rucio_version(self):
        """CLIENT(USER): Rucio version"""
        cmd = 'bin/rucio --version'
        exitcode, out, err = execute(cmd)
        nose.tools.assert_true('rucio' in out or 'rucio' in err)

    def test_rucio_ping(self):
        """CLIENT(USER): Rucio ping"""
        cmd = 'rucio --host %s ping' % self.host
        print(self.marker + cmd)
        exitcode, out, err = execute(cmd)

    def test_rucio_config_arg(self):
        """CLIENT(USER): Rucio config argument"""
        cmd = 'rucio --config errconfig ping'
        print(self.marker + cmd)
        exitcode, out, err = execute(cmd)
        print(out, err)
        nose.tools.assert_true('Could not load Rucio configuration file' in err and err.rstrip().endswith('errconfig'))

    def test_add_account(self):
        """CLIENT(ADMIN): Add account"""
        tmp_val = account_name_generator()
        cmd = 'rucio-admin account add %s' % tmp_val
        print(self.marker + cmd)
        exitcode, out, err = execute(cmd)
        print(out, )
        nose.tools.assert_equal('Added new account: %s\n' % tmp_val, out)

    def test_whoami(self):
        """CLIENT(USER): Rucio whoami"""
        cmd = 'rucio whoami'
        print(self.marker + cmd)
        exitcode, out, err = execute(cmd)
        print(out, )
        nose.tools.assert_regexp_matches(out, re.compile('.*account.*'))

    def test_add_identity(self):
        """CLIENT(ADMIN): Add identity"""
        tmp_val = account_name_generator()
        cmd = 'rucio-admin account add %s' % tmp_val
        exitcode, out, err = execute(cmd)
        nose.tools.assert_equal('Added new account: %s\n' % tmp_val, out)
        cmd = 'rucio-admin identity add --account %s --type GSS --id jdoe@CERN.CH --email jdoe@CERN.CH' % tmp_val
        print(self.marker + cmd)
        exitcode, out, err = execute(cmd)
        print(out, )
        nose.tools.assert_equal('Added new identity to account: jdoe@CERN.CH-%s\n' % tmp_val, out)

    def test_del_identity(self):
        """CLIENT(ADMIN): Test del identity"""
        tmp_acc = account_name_generator()

        # create account
        cmd = 'rucio-admin account add %s' % tmp_acc
        exitcode, out, err = execute(cmd)
        # add identity to account
        cmd = 'rucio-admin identity add --account %s --type GSS --id jdoe@CERN.CH --email jdoe@CERN.CH' % tmp_acc
        exitcode, out, err = execute(cmd)
        # delete identity from account
        cmd = 'rucio-admin identity delete --account %s --type GSS --id jdoe@CERN.CH' % tmp_acc
        print(self.marker + cmd)
        exitcode, out, err = execute(cmd)
        print(out, err)
        nose.tools.assert_equal('Deleted identity: jdoe@CERN.CH\n', out)
        # list identities for account
        cmd = 'rucio-admin account list-identities %s' % (tmp_acc)
        print(self.marker + cmd)
        print(cmd)
        exitcode, out, err = execute(cmd)
        print(out, err)
        nose.tools.assert_equal('', out)

    def test_attributes(self):
        """CLIENT(ADMIN): Add/List/Delete attributes"""
        tmp_acc = account_name_generator()

        # create account
        cmd = 'rucio-admin account add %s' % tmp_acc
        exitcode, out, err = execute(cmd)
        # add attribute to the account
        cmd = 'rucio-admin account add-attribute {0} --key test_attribute_key --value true'.format(tmp_acc)
        exitcode, out, err = execute(cmd)
        print(out)
        print(err)
        nose.tools.assert_equal(0, exitcode)
        # list attributes
        cmd = 'rucio-admin account list-attributes {0}'.format(tmp_acc)
        exitcode, out, err = execute(cmd)
        print(out)
        print(err)
        nose.tools.assert_equal(0, exitcode)
        # delete attribute to the account
        cmd = 'rucio-admin account delete-attribute {0} --key test_attribute_key'.format(tmp_acc)
        exitcode, out, err = execute(cmd)
        print(out)
        print(err)
        nose.tools.assert_equal(0, exitcode)

    def test_add_scope(self):
        """CLIENT(ADMIN): Add scope"""
        tmp_scp = scope_name_generator()
        tmp_acc = account_name_generator()
        cmd = 'rucio-admin account add %s' % tmp_acc
        exitcode, out, err = execute(cmd)
        cmd = 'rucio-admin scope add --account %s --scope %s' % (tmp_acc, tmp_scp)
        print(self.marker + cmd)
        exitcode, out, err = execute(cmd)
        print(out, err)
        nose.tools.assert_equal('Added new scope to account: %s-%s\n' % (tmp_scp, tmp_acc), out)

    def test_add_rse(self):
        """CLIENT(ADMIN): Add RSE"""
        tmp_val = rse_name_generator()
        cmd = 'rucio-admin rse add %s' % tmp_val
        print(self.marker + cmd)
        exitcode, out, err = execute(cmd)
        print(out, )
        nose.tools.assert_equal('Added new deterministic RSE: %s\n' % tmp_val, out)

    def test_add_rse_nondet(self):
        """CLIENT(ADMIN): Add non-deterministic RSE"""
        tmp_val = rse_name_generator()
        cmd = 'rucio-admin rse add --non-deterministic %s' % tmp_val
        print(self.marker + cmd)
        exitcode, out, err = execute(cmd)
        print(out, )
        nose.tools.assert_equal('Added new non-deterministic RSE: %s\n' % tmp_val, out)

    def test_list_rses(self):
        """CLIENT(ADMIN): List RSEs"""
        tmp_val = rse_name_generator()
        cmd = 'rucio-admin rse add %s' % tmp_val
        exitcode, out, err = execute(cmd)
        cmd = 'rucio-admin rse list'
        print(self.marker + cmd)
        exitcode, out, err = execute(cmd)
        print(out, )
        nose.tools.assert_regexp_matches(out, re.compile('.*%s.*' % tmp_val))

    def test_upload(self):
        """CLIENT(USER): Upload"""
        tmp_val = rse_name_generator()
        cmd = 'rucio-admin rse add %s' % tmp_val
        exitcode, out, err = execute(cmd)
        cmd = 'rucio upload'
        print(self.marker + cmd)
        exitcode, out, err = execute(cmd)
        print(out, )

    def test_download(self):
        """CLIENT(USER): Download"""
        cmd = 'rucio download'
        print(self.marker + cmd)
        exitcode, out, err = execute(cmd)
        print(out, )

    def test_upload_file(self):
        """CLIENT(USER): Rucio upload files"""
        tmp_file1 = file_generator()
        tmp_file2 = file_generator()
        tmp_file3 = file_generator()
        cmd = 'rucio -v upload --rse {0} --scope {1} {2} {3} {4}'.format(self.def_rse, self.user, tmp_file1, tmp_file2, tmp_file3)
        print(self.marker + cmd)
        exitcode, out, err = execute(cmd)
        print(out)
        print(err)
        remove(tmp_file1)
        remove(tmp_file2)
        remove(tmp_file3)
        upload_string_1 = (self.upload_success_str % path.basename(tmp_file1))
        upload_string_2 = (self.upload_success_str % path.basename(tmp_file2))
        upload_string_3 = (self.upload_success_str % path.basename(tmp_file3))
        nose.tools.assert_true(upload_string_1 in out or upload_string_1 in err)
        nose.tools.assert_true(upload_string_2 in out or upload_string_2 in err)
        nose.tools.assert_true(upload_string_3 in out or upload_string_3 in err)

    def test_upload_file_register_after_upload(self):
        """CLIENT(USER): Rucio upload files with registration after upload"""
        # normal upload
        tmp_file1 = file_generator()
        tmp_file2 = file_generator()
        tmp_file3 = file_generator()
        tmp_file1_name = path.basename(tmp_file1)
        cmd = 'rucio -v upload --rse {0} --scope {1} {2} {3} {4} --register-after-upload'.format(self.def_rse, self.user, tmp_file1, tmp_file2, tmp_file3)
        print(self.marker + cmd)
        exitcode, out, err = execute(cmd)
        print(out)
        print(err)
        remove(tmp_file1)
        remove(tmp_file2)
        remove(tmp_file3)
        upload_string_1 = (self.upload_success_str % path.basename(tmp_file1))
        upload_string_2 = (self.upload_success_str % path.basename(tmp_file2))
        upload_string_3 = (self.upload_success_str % path.basename(tmp_file3))
        nose.tools.assert_true(upload_string_1 in out or upload_string_1 in err)
        nose.tools.assert_true(upload_string_2 in out or upload_string_2 in err)
        nose.tools.assert_true(upload_string_3 in out or upload_string_3 in err)

        # removing replica -> file on RSE should be overwritten
        # (simulating an upload error, where a part of the file is uploaded but the replica is not registered)
        if environ.get('SUITE', 'all') != 'client':
            from rucio.db.sqla import session, models
            db_session = session.get_session()
            db_session.query(models.RSEFileAssociation).filter_by(name=tmp_file1_name, scope=InternalScope(self.user, **self.vo)).delete()
            db_session.query(models.ReplicaLock).delete()
            db_session.query(models.ReplicationRule).filter_by(name=tmp_file1_name, scope=InternalScope(self.user, **self.vo)).delete()
            db_session.query(models.DataIdentifier).filter_by(name=tmp_file1_name, scope=InternalScope(self.user, **self.vo)).delete()
            db_session.commit()
            tmp_file4 = file_generator()
            checksum_tmp_file4 = md5(tmp_file4)
            cmd = 'rucio -v upload --rse {0} --scope {1} --name {2} {3} --register-after-upload'.format(self.def_rse, self.user, tmp_file1_name, tmp_file4)
            print(self.marker + cmd)
            exitcode, out, err = execute(cmd)
            print(out)
            print(err)
            nose.tools.assert_true((self.upload_success_str % path.basename(tmp_file4)) in out)
            nose.tools.assert_equal(checksum_tmp_file4, [replica for replica in self.replica_client.list_replicas(dids=[{'name': tmp_file1_name, 'scope': self.user}])][0]['md5'])

            # try to upload file that already exists on RSE and is already registered -> no overwrite
            cmd = 'rucio -v upload --rse {0} --scope {1} --name {2} {3} --register-after-upload'.format(self.def_rse, self.user, tmp_file1_name, tmp_file4)
            print(self.marker + cmd)
            exitcode, out, err = execute(cmd)
            print(out)
            print(err)
            remove(tmp_file4)
            nose.tools.assert_true('File already registered' in out)

    def test_upload_file_guid(self):
        """CLIENT(USER): Rucio upload file with guid"""
        tmp_file1 = file_generator()
        tmp_guid = generate_uuid()
        cmd = 'rucio -v upload --rse {0} --guid {1} --scope {2} {3}'.format(self.def_rse, tmp_guid, self.user, tmp_file1)
        print(self.marker + cmd)
        exitcode, out, err = execute(cmd)
        print(out)
        print(err)
        remove(tmp_file1)
        upload_string_1 = (self.upload_success_str % path.basename(tmp_file1))
        nose.tools.assert_true(upload_string_1 in out or upload_string_1 in err)

    def test_upload_repeated_file(self):
        """CLIENT(USER): Rucio upload repeated files"""
        # One of the files to upload is already catalogued but was removed
        tmp_file1 = file_generator()
        tmp_file2 = file_generator()
        tmp_file3 = file_generator()
        tmp_file1_name = path.basename(tmp_file1)
        cmd = 'rucio -v upload --rse {0} --scope {1} {2}'.format(self.def_rse, self.user, tmp_file1)
        print(self.marker + cmd)
        exitcode, out, err = execute(cmd)
        print(out)
        print(err)
        # get the rule for the file
        cmd = "rucio list-rules {0}:{1} | grep {0}:{1} | cut -f1 -d\ ".format(self.user, tmp_file1_name)  # NOQA: W605
        print(self.marker + cmd)
        exitcode, out, err = execute(cmd)
        print(out, err)
        rule = out
        # delete the file from the catalog
        cmd = "rucio delete-rule {0}".format(rule)
        print(self.marker + cmd)
        exitcode, out, err = execute(cmd)
        print(out, err)
        # delete the physical file
        cmd = "find /tmp/rucio_rse/ -name {0} |xargs rm".format(tmp_file1_name)
        print(self.marker + cmd)
        exitcode, out, err = execute(cmd)
        print(out, err)
        cmd = 'rucio -v upload --rse {0} --scope {1} {2} {3} {4}'.format(self.def_rse, self.user, tmp_file1, tmp_file2, tmp_file3)
        print(self.marker + cmd)
        exitcode, out, err = execute(cmd)
        print(out)
        print(err)
        remove(tmp_file1)
        remove(tmp_file2)
        remove(tmp_file3)
        upload_string_1 = (self.upload_success_str % tmp_file1_name)
        nose.tools.assert_true(upload_string_1 in out or upload_string_1 in err)

    def test_upload_repeated_file_dataset(self):
        """CLIENT(USER): Rucio upload repeated files to dataset"""
        # One of the files to upload is already in the dataset
        tmp_file1 = file_generator()
        tmp_file2 = file_generator()
        tmp_file3 = file_generator()
        tmp_file1_name = path.basename(tmp_file1)
        tmp_file3_name = path.basename(tmp_file3)
        tmp_dsn = self.user + ':DSet' + rse_name_generator()  # something like mock:DSetMOCK_S0M37HING
        # Adding files to a new dataset
        cmd = 'rucio -v upload --rse {0} --scope {1} {2} {3}'.format(self.def_rse, self.user, tmp_file1, tmp_dsn)
        print(self.marker + cmd)
        exitcode, out, err = execute(cmd)
        print(out)
        print(err)
        # upload the files to the dataset
        cmd = 'rucio -v upload --rse {0} --scope {1} {2} {3} {4} {5}'.format(self.def_rse, self.user, tmp_file1, tmp_file2, tmp_file3, tmp_dsn)
        print(self.marker + cmd)
        exitcode, out, err = execute(cmd)
        print(out)
        print(err)
        remove(tmp_file1)
        remove(tmp_file2)
        remove(tmp_file3)
        # searching for the file in the new dataset
        cmd = 'rucio list-files {0}'.format(tmp_dsn)
        print(self.marker + cmd)
        exitcode, out, err = execute(cmd)
        print(out)
        print(err)
        # tmp_file1 must be in the dataset
        nose.tools.assert_not_equal(re.search("{0}:{1}".format(self.user, tmp_file1_name), out), None)
        # tmp_file3 must be in the dataset
        nose.tools.assert_not_equal(re.search("{0}:{1}".format(self.user, tmp_file3_name), out), None)

    def test_upload_file_dataset(self):
        """CLIENT(USER): Rucio upload files to dataset"""
        tmp_file1 = file_generator()
        tmp_file2 = file_generator()
        tmp_file3 = file_generator()
        tmp_file1_name = path.basename(tmp_file1)
        tmp_dsn = self.user + ':DSet' + rse_name_generator()  # something like mock:DSetMOCK_S0M37HING
        # Adding files to a new dataset
        cmd = 'rucio -v upload --rse {0} --scope {1} {2} {3} {4} {5}'.format(self.def_rse, self.user, tmp_file1, tmp_file2, tmp_file3, tmp_dsn)
        print(self.marker + cmd)
        exitcode, out, err = execute(cmd)
        print(out)
        print(err)
        remove(tmp_file1)
        remove(tmp_file2)
        remove(tmp_file3)
        # searching for the file in the new dataset
        cmd = 'rucio list-files {0}'.format(tmp_dsn)
        print(self.marker + cmd)
        exitcode, out, err = execute(cmd)
        print(out)
        print(err)
        nose.tools.assert_not_equal(re.search("{0}:{1}".format(self.user, tmp_file1_name), out), None)

    def test_upload_file_dataset_register_after_upload(self):
        """CLIENT(USER): Rucio upload files to dataset with file registration after upload"""
        tmp_file1 = file_generator()
        tmp_file2 = file_generator()
        tmp_file3 = file_generator()
        tmp_file1_name = path.basename(tmp_file1)
        tmp_dsn = self.user + ':DSet' + rse_name_generator()  # something like mock:DSetMOCK_S0M37HING
        # Adding files to a new dataset
        cmd = 'rucio -v upload --register-after-upload --rse {0} --scope {1} {2} {3} {4} {5}'.format(self.def_rse, self.user, tmp_file1, tmp_file2, tmp_file3, tmp_dsn)
        print(self.marker + cmd)
        exitcode, out, err = execute(cmd)
        print(out)
        print(err)
        remove(tmp_file1)
        remove(tmp_file2)
        remove(tmp_file3)
        # searching for the file in the new dataset
        cmd = 'rucio list-files {0}'.format(tmp_dsn)
        print(self.marker + cmd)
        exitcode, out, err = execute(cmd)
        print(out)
        print(err)
        nose.tools.assert_not_equal(re.search("{0}:{1}".format(self.user, tmp_file1_name), out), None)

    def test_upload_adds_md5digest(self):
        """CLIENT(USER): Upload Checksums"""
        # user has a file to upload
        filename = file_generator()
        tmp_file1_name = path.basename(filename)
        file_md5 = md5(filename)
        # user uploads file
        cmd = 'rucio -v upload --rse {0} --scope {1} {2}'.format(self.def_rse, self.user, filename)
        print(self.marker + cmd)
        exitcode, out, err = execute(cmd)
        print(out)
        print(err)
        # When inspecting the metadata of the new file the user finds the md5 checksum
        meta = self.did_client.get_metadata(scope=self.user, name=tmp_file1_name)
        nose.tools.assert_in('md5', meta)
        nose.tools.assert_equal(meta['md5'], file_md5)
        remove(filename)

    def test_create_dataset(self):
        """CLIENT(USER): Rucio add dataset"""
        tmp_name = self.user + ':DSet' + rse_name_generator()  # something like mock:DSetMOCK_S0M37HING
        cmd = 'rucio add-dataset ' + tmp_name
        print(self.marker + cmd)
        exitcode, out, err = execute(cmd)
        print(out, err)
        nose.tools.assert_not_equal(re.search('Added ' + tmp_name, out), None)

    def test_add_files_to_dataset(self):
        """CLIENT(USER): Rucio add files to dataset"""
        tmp_file1 = file_generator()
        tmp_file2 = file_generator()
        tmp_dataset = self.user + ':DSet' + rse_name_generator()  # something like mock:DSetMOCK_S0M37HING
        # add files
        cmd = 'rucio upload --rse {0} --scope {1} {2} {3}'.format(self.def_rse, self.user, tmp_file1, tmp_file2)
        print(self.marker + cmd)
        exitcode, out, err = execute(cmd)
        print(out, err)
        # create dataset
        cmd = 'rucio add-dataset ' + tmp_dataset
        print(self.marker + cmd)
        exitcode, out, err = execute(cmd)
        print(out, err)
        # add files to dataset
        cmd = 'rucio attach {0} {3}:{1} {3}:{2}'.format(tmp_dataset, tmp_file1[5:], tmp_file2[5:], self.user)  # triming '/tmp/' from filename
        print(self.marker + cmd)
        exitcode, out, err = execute(cmd)
        print(out, err)
        # find the added files
        cmd = 'rucio list-files ' + tmp_dataset
        print(self.marker + cmd)
        exitcode, out, err = execute(cmd)
        print(out, err)
        nose.tools.assert_not_equal(re.search(tmp_file1[5:], out), None)

    def test_download_file(self):
        """CLIENT(USER): Rucio download files"""
        tmp_file1 = file_generator()
        # add files
        cmd = 'rucio upload --rse {0} --scope {1} {2}'.format(self.def_rse, self.user, tmp_file1)
        print(self.marker + cmd)
        exitcode, out, err = execute(cmd)
        print(out, err)
        # download files
        cmd = 'rucio -v download --dir /tmp {0}:{1}'.format(self.user, tmp_file1[5:])  # triming '/tmp/' from filename
        print(self.marker + cmd)
        exitcode, out, err = execute(cmd)
        print(out, err)
        # search for the files with ls
        cmd = 'ls /tmp/'    # search in /tmp/
        print(self.marker + cmd)
        exitcode, out, err = execute(cmd)
        print(out, err)
        nose.tools.assert_not_equal(re.search(tmp_file1[5:], out), None)

        tmp_file1 = file_generator()
        # add files
        cmd = 'rucio upload --rse {0} --scope {1} {2}'.format(self.def_rse, self.user, tmp_file1)
        print(self.marker + cmd)
        exitcode, out, err = execute(cmd)
        print(out, err)
        # download files
        cmd = 'rucio -v download --dir /tmp {0}:{1}'.format(self.user, tmp_file1[5:-2] + '*')  # triming '/tmp/' from filename
        print(self.marker + cmd)
        exitcode, out, err = execute(cmd)
        print(out, err)
        # search for the files with ls
        cmd = 'ls /tmp/'    # search in /tmp/
        print(self.marker + cmd)
        exitcode, out, err = execute(cmd)
        print(out, err)
        nose.tools.assert_not_equal(re.search(tmp_file1[5:], out), None)

        try:
            for i in listdir('data13_hip'):
                unlink('data13_hip/%s' % i)
            rmdir('data13_hip')
        except Exception:
            pass

    def test_download_filter(self):
        """CLIENT(USER): Rucio download with filter options"""
        # Use filter option to download file with wildcarded name
        tmp_file1 = file_generator()
        uuid = generate_uuid()
        cmd = 'rucio upload --rse {0} --scope {1} --guid {2} {3}'.format(self.def_rse, self.user, uuid, tmp_file1)
        exitcode, out, err = execute(cmd)
        print(out, err)
        remove(tmp_file1)
        wrong_guid = generate_uuid()
        cmd = 'rucio -v download --dir /tmp {0}:{1} --filter guid={2}'.format(self.user, '*', wrong_guid)
        print(self.marker + cmd)
        exitcode, out, err = execute(cmd)
        print(out, err)
        cmd = 'ls /tmp/{0}'.format(self.user)
        print(self.marker + cmd)
        exitcode, out, err = execute(cmd)
        print(out, err)
        nose.tools.assert_equal(re.search(tmp_file1[5:], out), None)
        cmd = 'rucio -v download --dir /tmp {0}:{1} --filter guid={2}'.format(self.user, '*', uuid)
        print(self.marker + cmd)
        exitcode, out, err = execute(cmd)
        print(out, err)
        cmd = 'ls /tmp/{0}'.format(self.user)
        print(self.marker + cmd)
        exitcode, out, err = execute(cmd)
        print(out, err)
        nose.tools.assert_not_equal(re.search(tmp_file1[5:], out), None)

        # Only use filter option to download file
        tmp_file1 = file_generator()
        uuid = generate_uuid()
        cmd = 'rucio upload --rse {0} --scope {1} --guid {2} {3}'.format(self.def_rse, self.user, uuid, tmp_file1)
        exitcode, out, err = execute(cmd)
        print(out, err)
        remove(tmp_file1)
        wrong_guid = generate_uuid()
        cmd = 'rucio -v download --dir /tmp --scope {0} --filter guid={1}'.format(self.user, wrong_guid)
        print(self.marker + cmd)
        exitcode, out, err = execute(cmd)
        print(out, err)
        cmd = 'ls /tmp/{0}'.format(self.user)
        print(self.marker + cmd)
        exitcode, out, err = execute(cmd)
        print(out, err)
        nose.tools.assert_equal(re.search(tmp_file1[5:], out), None)
        cmd = 'rucio -v download --dir /tmp --scope {0} --filter guid={1}'.format(self.user, uuid)
        print(self.marker + cmd)
        exitcode, out, err = execute(cmd)
        print(out, err)
        cmd = 'ls /tmp/{0}'.format(self.user)
        print(self.marker + cmd)
        exitcode, out, err = execute(cmd)
        print(out, err)
        nose.tools.assert_not_equal(re.search(tmp_file1[5:], out), None)

        # Only use filter option to download dataset
        tmp_file1 = file_generator()
        dataset_name = 'dataset_%s' % generate_uuid()
        cmd = 'rucio upload --rse {0} --scope {1} {2} {1}:{3}'.format(self.def_rse, self.user, tmp_file1, dataset_name)
        print(self.marker + cmd)
        exitcode, out, err = execute(cmd)
        print(out, err)
        remove(tmp_file1)
        cmd = 'rucio download --dir /tmp --scope {0} --filter created_before=1900-01-01T00:00:00.000Z'.format(self.user)
        exitcode, out, err = execute(cmd)
        cmd = 'ls /tmp/{0}'.format(dataset_name)
        print(self.marker + cmd)
        exitcode, out, err = execute(cmd)
        print(out, err)
        nose.tools.assert_equal(re.search(tmp_file1[5:], out), None)
        cmd = 'rucio download --dir /tmp --scope {0} --filter created_after=1900-01-01T00:00:00.000Z'.format(self.user)
        print(self.marker + cmd)
        exitcode, out, err = execute(cmd)
        print(out, err)
        cmd = 'ls /tmp/{0}'.format(dataset_name)
        print(self.marker + cmd)
        exitcode, out, err = execute(cmd)
        print(out, err)
        # TODO: https://github.com/rucio/rucio/issues/2926 !
        # nose.tools.assert_not_equal(re.search(tmp_file1[5:], out), None)

        # Use filter option to download dataset with wildcarded name
        tmp_file1 = file_generator()
        cmd = 'rucio upload --rse {0} --scope {1} {2} {1}:{3}'.format(self.def_rse, self.user, tmp_file1, dataset_name)
        print(self.marker + cmd)
        exitcode, out, err = execute(cmd)
        print(out, err)
        remove(tmp_file1)
        cmd = 'rucio download --dir /tmp {0}:{1} --filter created_before=1900-01-01T00:00:00.000Z'.format(self.user, dataset_name[0:-1] + '*')
        print(self.marker + cmd)
        exitcode, out, err = execute(cmd)
        print(out, err)
        cmd = 'ls /tmp/{0}'.format(dataset_name)
        print(self.marker + cmd)
        exitcode, out, err = execute(cmd)
        print(out, err)
        nose.tools.assert_equal(re.search(tmp_file1[5:], out), None)
        cmd = 'rucio download --dir /tmp {0}:{1} --filter created_after=1900-01-01T00:00:00.000Z'.format(self.user, dataset_name[0:-1] + '*')
        print(self.marker + cmd)
        exitcode, out, err = execute(cmd)
        print(out, err)
        cmd = 'ls /tmp/{0}'.format(dataset_name)
        print(self.marker + cmd)
        exitcode, out, err = execute(cmd)
        print(out, err)
        nose.tools.assert_not_equal(re.search(tmp_file1[5:], out), None)

    def test_download_metalink_file(self):
        """CLIENT(USER): Rucio download with metalink file"""
        metalink_file_path = generate_uuid()
        scope = self.user

        # Use filter and metalink option
        cmd = 'rucio download --scope mock --filter size=1 --metalink=test'
        exitcode, out, err = execute(cmd)
        nose.tools.assert_in('Arguments filter and metalink cannot be used together', err)

        # Use did and metalink option
        cmd = 'rucio download --metalink=test mock:test'
        exitcode, out, err = execute(cmd)
        nose.tools.assert_in('Arguments dids and metalink cannot be used together', err)

        # Download only with metalink file
        tmp_file = file_generator()
        tmp_file_name = tmp_file[5:]
        cmd = 'rucio upload --rse {0} --scope {1} {2}'.format(self.def_rse, scope, tmp_file)
        exitcode, out, err = execute(cmd)
        replica_file = ReplicaClient().list_replicas([{'scope': scope, 'name': tmp_file_name}], metalink=True)
        with open(metalink_file_path, 'w+') as metalink_file:
            metalink_file.write(replica_file)
        cmd = 'rucio download --dir /tmp --metalink {0}'.format(metalink_file_path)
        exitcode, out, err = execute(cmd)
        remove(metalink_file_path)
        cmd = 'ls /tmp/{0}'.format(scope)
        exitcode, out, err = execute(cmd)
        nose.tools.assert_not_equal(re.search(tmp_file_name, out), None)

    def test_download_succeeds_md5only(self):
        """CLIENT(USER): Rucio download succeeds MD5 only"""
        # user has a file to upload
        filename = file_generator()
        file_md5 = md5(filename)
        filesize = stat(filename).st_size
        lfn = {'name': filename[5:], 'scope': self.user, 'bytes': filesize, 'md5': file_md5}
        # user uploads file
        self.replica_client.add_replicas(files=[lfn], rse=self.def_rse)
        rse_settings = rsemgr.get_rse_info(rse=self.def_rse, **self.vo)
        protocol = rsemgr.create_protocol(rse_settings, 'write')
        protocol.connect()
        pfn = list(protocol.lfns2pfns(lfn).values())[0]
        protocol.put(filename[5:], pfn, filename[:5])
        protocol.close()
        remove(filename)
        # download files
        cmd = 'rucio -v download --dir /tmp {0}:{1}'.format(self.user, filename[5:])
        print(self.marker + cmd)
        exitcode, out, err = execute(cmd)
        print(out, err)
        # search for the files with ls
        cmd = 'ls /tmp/{0}'.format(self.user)    # search in /tmp/
        print(self.marker + cmd)
        exitcode, out, err = execute(cmd)
        print(out, err)
        nose.tools.assert_not_equal(re.search(filename[5:], out), None)
        try:
            for i in listdir('data13_hip'):
                unlink('data13_hip/%s' % i)
            rmdir('data13_hip')
        except Exception:
            pass

    def test_download_fails_badmd5(self):
        """CLIENT(USER): Rucio download fails on MD5 mismatch"""
        # user has a file to upload
        filename = file_generator()
        file_md5 = md5(filename)
        filesize = stat(filename).st_size
        lfn = {'name': filename[5:], 'scope': self.user, 'bytes': filesize, 'md5': '0123456789abcdef0123456789abcdef'}
        # user uploads file
        self.replica_client.add_replicas(files=[lfn], rse=self.def_rse)
        rse_settings = rsemgr.get_rse_info(rse=self.def_rse, **self.vo)
        protocol = rsemgr.create_protocol(rse_settings, 'write')
        protocol.connect()
        pfn = list(protocol.lfns2pfns(lfn).values())[0]
        protocol.put(filename[5:], pfn, filename[:5])
        protocol.close()
        remove(filename)

        # download file
        cmd = 'rucio -v download --dir /tmp {0}:{1}'.format(self.user, filename[5:])
        print(self.marker + cmd)
        exitcode, out, err = execute(cmd)
        print(out, err)

        report = 'Local\ checksum\:\ {0},\ Rucio\ checksum\:\ 0123456789abcdef0123456789abcdef'.format(file_md5)  # NOQA: W605
        print('searching', report, 'in', err)
        nose.tools.assert_not_equal(re.search(report, err), None)

        # The file should not exist
        cmd = 'ls /tmp/'    # search in /tmp/
        print(self.marker + cmd)
        exitcode, out, err = execute(cmd)
        print(out, err)
        nose.tools.assert_equal(re.search(filename[5:], out), None)

        try:
            for i in listdir('data13_hip'):
                unlink('data13_hip/%s' % i)
            rmdir('data13_hip')
        except Exception:
            pass

    def test_download_dataset(self):
        """CLIENT(USER): Rucio download dataset"""
        tmp_file1 = file_generator()
        tmp_dataset = self.user + ':DSet' + rse_name_generator()  # something like mock:DSetMOCK_S0M37HING
        # add files
        cmd = 'rucio upload --rse {0} --scope {1} {2}'.format(self.def_rse, self.user, tmp_file1)
        print(self.marker + cmd)
        exitcode, out, err = execute(cmd)
        print(out, err)
        # create dataset
        cmd = 'rucio add-dataset ' + tmp_dataset
        print(self.marker + cmd)
        exitcode, out, err = execute(cmd)
        print(out, err)
        # add files to dataset
        cmd = 'rucio attach {0} {1}:{2}'.format(tmp_dataset, self.user, tmp_file1[5:])  # triming '/tmp/' from filename
        print(self.marker + cmd)
        exitcode, out, err = execute(cmd)
        print(out, err)
        # download dataset
        cmd = 'rucio -v download --dir /tmp {0}'.format(tmp_dataset)  # triming '/tmp/' from filename
        print(self.marker + cmd)
        exitcode, out, err = execute(cmd)
        print(out, err)
        search = '{0} successfully downloaded'.format(tmp_file1[5:])  # triming '/tmp/' from filename
        nose.tools.assert_not_equal(re.search(search, err), None)

    def test_create_rule(self):
        """CLIENT(USER): Rucio add rule"""
        tmp_file1 = file_generator()
        # add files
        cmd = 'rucio upload --rse {0} --scope {1} {2}'.format(self.def_rse, self.user, tmp_file1)
        print(self.marker + cmd)
        exitcode, out, err = execute(cmd)
        print(out, err)
        # add rse
        tmp_rse = rse_name_generator()
        cmd = 'rucio-admin rse add {0}'.format(tmp_rse)
        print(self.marker + cmd)
        exitcode, out, err = execute(cmd)
        print(out)
        # add quota
        self.account_client.set_local_account_limit('root', tmp_rse, -1)
        # add rse atributes
        cmd = 'rucio-admin rse set-attribute --rse {0} --key spacetoken --value ATLASSCRATCHDISK'.format(tmp_rse)
        print(self.marker + cmd)
        exitcode, out, err = execute(cmd)
        print(out, err)
        # add rse
        tmp_rse = rse_name_generator()
        cmd = 'rucio-admin rse add {0}'.format(tmp_rse)
        print(self.marker + cmd)
        exitcode, out, err = execute(cmd)
        print(out, err)
        # add quota
        self.account_client.set_local_account_limit('root', tmp_rse, -1)
        # add rse atributes
        cmd = 'rucio-admin rse set-attribute --rse {0} --key spacetoken --value ATLASSCRATCHDISK'.format(tmp_rse)
        print(self.marker + cmd)
        exitcode, out, err = execute(cmd)
        print(out, err)
        # add rse
        tmp_rse = rse_name_generator()
        cmd = 'rucio-admin rse add {0}'.format(tmp_rse)
        print(self.marker + cmd)
        exitcode, out, err = execute(cmd)
        print(out, err)
        # add quota
        self.account_client.set_local_account_limit('root', tmp_rse, -1)
        # add rse atributes
        cmd = 'rucio-admin rse set-attribute --rse {0} --key spacetoken --value ATLASSCRATCHDISK'.format(tmp_rse)
        print(self.marker + cmd)
        exitcode, out, err = execute(cmd)
        print(out, err)
        # add rules
        cmd = "rucio add-rule {0}:{1} 3 'spacetoken=ATLASSCRATCHDISK'".format(self.user, tmp_file1[5:])
        print(self.marker + cmd)
        exitcode, out, err = execute(cmd)
        print(out)
        rule = out[:-1]  # triming new line character
        # check if rule exist for the file
        cmd = "rucio list-rules {0}:{1}".format(self.user, tmp_file1[5:])
        print(self.marker + cmd)
        exitcode, out, err = execute(cmd)
        print(out, err)
        nose.tools.assert_not_equal(re.search(rule, out), None)

    def test_delete_rule(self):
        """CLIENT(USER): rule deletion"""
        self.account_client.set_local_account_limit('root', self.def_rse, -1)
        tmp_file1 = file_generator()
        # add files
        cmd = 'rucio upload --rse {0} --scope {1} {2}'.format(self.def_rse, self.user, tmp_file1)
        print(self.marker + cmd)
        exitcode, out, err = execute(cmd)
        print(out, err)
        # add rse
        tmp_rse = rse_name_generator()
        cmd = 'rucio-admin rse add {0}'.format(tmp_rse)
        print(self.marker + cmd)
        exitcode, out, err = execute(cmd)
        print(out)
        self.account_client.set_local_account_limit('root', tmp_rse, -1)

        # add rse atributes
        cmd = 'rucio-admin rse set-attribute --rse {0} --key spacetoken --value ATLASSCRATCHDISK'.format(tmp_rse)
        print(self.marker + cmd)
        exitcode, out, err = execute(cmd)
        print(out, err)
        # add rules
        cmd = "rucio add-rule {0}:{1} 1 'spacetoken=ATLASSCRATCHDISK'".format(self.user, tmp_file1[5:])
        print(self.marker + cmd)
        exitcode, out, err = execute(cmd)
        print(err)
        print(out)
        # get the rules for the file
        cmd = "rucio list-rules {0}:{1} | grep {0}:{1} | cut -f1 -d\ ".format(self.user, tmp_file1[5:])  # NOQA: W605
        print(self.marker + cmd)
        exitcode, out, err = execute(cmd)
        print(out, err)
        (rule1, rule2) = out.split()
        # delete the rules for the file
        cmd = "rucio delete-rule {0}".format(rule1)
        print(self.marker + cmd)
        exitcode, out, err = execute(cmd)
        print(out, err)
        cmd = "rucio delete-rule {0}".format(rule2)
        print(self.marker + cmd)
        exitcode, out, err = execute(cmd)
        print(out, err)
        # search for the file
        cmd = "rucio list-dids --filter type=all {0}:{1}".format(self.user, tmp_file1[5:])
        print(self.marker + cmd)
        exitcode, out, err = execute(cmd)
        print(out, err)
        nose.tools.assert_equal(5, len(out.splitlines()))

    def test_add_file_twice(self):
        """CLIENT(USER): Add file twice"""
        tmp_file1 = file_generator()
        # add file twice
        cmd = 'rucio upload --rse {0} --scope {1} {2}'.format(self.def_rse, self.user, tmp_file1)
        print(self.marker + cmd)
        exitcode, out, err = execute(cmd)
        cmd = 'rucio upload --rse {0} --scope {1} {2}'.format(self.def_rse, self.user, tmp_file1)
        print(self.marker + cmd)
        exitcode, out, err = execute(cmd)
        nose.tools.assert_equal(re.search("File {0}:{1} successfully uploaded on the storage".format(self.user, tmp_file1[5:]), out), None)

    def test_add_delete_add_file(self):
        """CLIENT(USER): Add/Delete/Add"""
        tmp_file1 = file_generator()
        # add file
        cmd = 'rucio upload --rse {0} --scope {1} {2}'.format(self.def_rse, self.user, tmp_file1)
        print(self.marker + cmd)
        exitcode, out, err = execute(cmd)
        print(out, err)
        # get the rule for the file
        cmd = "rucio list-rules {0}:{1} | grep {0}:{1} | cut -f1 -d\ ".format(self.user, tmp_file1[5:])  # NOQA: W605
        print(self.marker + cmd)
        exitcode, out, err = execute(cmd)
        print(out, err)
        rule = out
        # delete the file from the catalog
        cmd = "rucio delete-rule {0}".format(rule)
        print(self.marker + cmd)
        exitcode, out, err = execute(cmd)
        print(out, err)
        # delete the fisical file
        cmd = "find /tmp/rucio_rse/ -name {0} |xargs rm".format(tmp_file1[5:])
        print(self.marker + cmd)
        exitcode, out, err = execute(cmd)
        print(out, err)
        # modify the file to avoid same checksum
        cmd = "echo 'delta' >> {0}".format(tmp_file1)
        print(self.marker + cmd)
        exitcode, out, err = execute(cmd)
        print(out, err)
        # add the same file
        cmd = 'rucio upload --rse {0} --scope {1} {2}'.format(self.def_rse, self.user, tmp_file1)
        print(self.marker + cmd)
        exitcode, out, err = execute(cmd)
        print(out, err)
        nose.tools.assert_equal(re.search("File {0}:{1} successfully uploaded on the storage".format(self.user, tmp_file1[5:]), out), None)

    def test_attach_files_dataset(self):
        """CLIENT(USER): Rucio attach files to dataset"""
        # Attach files to a dataset using the attach method
        tmp_file1 = file_generator()
        tmp_file2 = file_generator()
        tmp_file3 = file_generator()
        tmp_dsn = self.user + ':DSet' + rse_name_generator()  # something like mock:DSetMOCK_S0M37HING
        # Adding files to a new dataset
        cmd = 'rucio upload --rse {0} --scope {1} {2} {3}'.format(self.def_rse, self.user, tmp_file1, tmp_dsn)
        print(self.marker + cmd)
        exitcode, out, err = execute(cmd)
        print(out)
        print(err)
        # upload the files
        cmd = 'rucio upload --rse {0} --scope {1} {2} {3}'.format(self.def_rse, self.user, tmp_file2, tmp_file3)
        print(self.marker + cmd)
        exitcode, out, err = execute(cmd)
        print(out)
        print(err)
        remove(tmp_file1)
        remove(tmp_file2)
        remove(tmp_file3)
        # attach the files to the dataset
        cmd = 'rucio attach {0} {1}:{2} {1}:{3}'.format(tmp_dsn, self.user, tmp_file2[5:], tmp_file3[5:])  # triming '/tmp/' from filenames
        print(self.marker + cmd)
        exitcode, out, err = execute(cmd)
        print(out)
        print(err)
        # searching for the file in the new dataset
        cmd = 'rucio list-files {0}'.format(tmp_dsn)
        print(self.marker + cmd)
        exitcode, out, err = execute(cmd)
        print(out)
        print(err)
        # tmp_file2 must be in the dataset
        nose.tools.assert_not_equal(re.search("{0}:{1}".format(self.user, tmp_file2[5:]), out), None)
        # tmp_file3 must be in the dataset
        nose.tools.assert_not_equal(re.search("{0}:{1}".format(self.user, tmp_file3[5:]), out), None)

    def test_detach_files_dataset(self):
        """CLIENT(USER): Rucio detach files to dataset"""
        # Attach files to a dataset using the attach method
        tmp_file1 = file_generator()
        tmp_file2 = file_generator()
        tmp_file3 = file_generator()
        tmp_dsn = self.user + ':DSet' + rse_name_generator()  # something like mock:DSetMOCK_S0M37HING
        # Adding files to a new dataset
        cmd = 'rucio upload --rse {0} --scope {1} {2} {3} {4} {5}'.format(self.def_rse, self.user, tmp_file1, tmp_file2, tmp_file3, tmp_dsn)
        print(self.marker + cmd)
        exitcode, out, err = execute(cmd)
        print(out)
        print(err)
        remove(tmp_file1)
        remove(tmp_file2)
        remove(tmp_file3)
        # detach the files to the dataset
        cmd = 'rucio detach {0} {1}:{2} {1}:{3}'.format(tmp_dsn, self.user, tmp_file2[5:], tmp_file3[5:])  # triming '/tmp/' from filenames
        print(self.marker + cmd)
        exitcode, out, err = execute(cmd)
        print(out)
        print(err)
        # searching for the file in the new dataset
        cmd = 'rucio list-files {0}'.format(tmp_dsn)
        print(self.marker + cmd)
        exitcode, out, err = execute(cmd)
        print(out)
        print(err)
        # tmp_file1 must be in the dataset
        nose.tools.assert_not_equal(re.search("{0}:{1}".format(self.user, tmp_file1[5:]), out), None)
        # tmp_file3 must be in the dataset
        nose.tools.assert_equal(re.search("{0}:{1}".format(self.user, tmp_file3[5:]), out), None)

    def test_attach_file_twice(self):
        """CLIENT(USER): Rucio attach a file twice"""
        # Attach files to a dataset using the attach method
        tmp_file1 = file_generator()
        tmp_dsn = self.user + ':DSet' + rse_name_generator()  # something like mock:DSetMOCK_S0M37HING
        # Adding files to a new dataset
        cmd = 'rucio upload --rse {0} --scope {1} {2} {3}'.format(self.def_rse, self.user, tmp_file1, tmp_dsn)
        print(self.marker + cmd)
        exitcode, out, err = execute(cmd)
        print(out)
        print(err)
        remove(tmp_file1)
        # attach the files to the dataset
        cmd = 'rucio attach {0} {1}:{2}'.format(tmp_dsn, self.user, tmp_file1[5:])  # triming '/tmp/' from filenames
        print(self.marker + cmd)
        exitcode, out, err = execute(cmd)
        print(out)
        print(err)
        nose.tools.assert_not_equal(re.search("The file already exists", err), None)

    def test_attach_dataset_twice(self):
        """ CLIENT(USER): Rucio attach a dataset twice """
        container = 'container_%s' % generate_uuid()
        dataset = 'dataset_%s' % generate_uuid()
        self.did_client.add_container(scope=self.user, name=container)
        self.did_client.add_dataset(scope=self.user, name=dataset)

        # Attach dataset to container
        cmd = 'rucio attach {0}:{1} {0}:{2}'.format(self.user, container, dataset)
        exitcode, out, err = execute(cmd)

        # Attach again
        cmd = 'rucio attach {0}:{1} {0}:{2}'.format(self.user, container, dataset)
        print(self.marker + cmd)
        exitcode, out, err = execute(cmd)
        print(out)
        print(err)
        nose.tools.assert_not_equal(re.search("Data identifier already added to the destination content", err), None)

    def test_detach_non_existing_file(self):
        """CLIENT(USER): Rucio detach a non existing file"""
        tmp_file1 = file_generator()
        tmp_dsn = self.user + ':DSet' + rse_name_generator()  # something like mock:DSetMOCK_S0M37HING
        # Adding files to a new dataset
        cmd = 'rucio upload --rse {0} --scope {1} {2} {3}'.format(self.def_rse, self.user, tmp_file1, tmp_dsn)
        print(self.marker + cmd)
        exitcode, out, err = execute(cmd)
        print(out)
        print(err)
        remove(tmp_file1)
        # attach the files to the dataset
        cmd = 'rucio detach {0} {1}:{2}'.format(tmp_dsn, self.user, 'file_ghost')  # triming '/tmp/' from filenames
        print(self.marker + cmd)
        exitcode, out, err = execute(cmd)
        print(out)
        print(err)
        nose.tools.assert_not_equal(re.search("Data identifier not found.", err), None)

    def test_list_did_recursive(self):
        """ CLIENT(USER): List did recursive """
        # Setup nested collections
        tmp_scope = 'mock'
        tmp_container_1 = 'container_%s' % generate_uuid()
        cmd = 'rucio add-container {0}:{1}'.format(tmp_scope, tmp_container_1)
        exitcode, out, err = execute(cmd)
        tmp_container_2 = 'container_%s' % generate_uuid()
        cmd = 'rucio add-container {0}:{1}'.format(tmp_scope, tmp_container_2)
        exitcode, out, err = execute(cmd)
        tmp_container_3 = 'container_%s' % generate_uuid()
        cmd = 'rucio add-container {0}:{1}'.format(tmp_scope, tmp_container_3)
        exitcode, out, err = execute(cmd)
        cmd = 'rucio attach {0}:{1} {0}:{2}'.format(tmp_scope, tmp_container_1, tmp_container_2)
        exitcode, out, err = execute(cmd)
        cmd = 'rucio attach {0}:{1} {0}:{2}'.format(tmp_scope, tmp_container_2, tmp_container_3)
        exitcode, out, err = execute(cmd)

        # All attached DIDs are expected
        cmd = 'rucio list-dids {0}:{1} --recursive'.format(tmp_scope, tmp_container_1)
        exitcode, out, err = execute(cmd)
        nose.tools.assert_not_equal(re.search(tmp_container_1, out), None)
        nose.tools.assert_not_equal(re.search(tmp_container_2, out), None)
        nose.tools.assert_not_equal(re.search(tmp_container_3, out), None)

        # Wildcards are not allowed to use with --recursive
        cmd = 'rucio list-dids {0}:* --recursive'.format(tmp_scope)
        exitcode, out, err = execute(cmd)
        nose.tools.assert_not_equal(re.search("Option recursive cannot be used with wildcards", err), None)

    def test_attach_many_dids(self):
        """ CLIENT(USER): Rucio attach many (>1000) DIDs """
        # Setup data for CLI check
        tmp_dsn_name = 'Container' + rse_name_generator()
        tmp_dsn_did = self.user + ':' + tmp_dsn_name
        self.did_client.add_did(scope=self.user, name=tmp_dsn_name, type='CONTAINER')

        files = [{'name': 'dsn_%s' % generate_uuid(), 'scope': self.user, 'type': 'DATASET'} for i in range(0, 1500)]
        self.did_client.add_dids(files[:1000])
        self.did_client.add_dids(files[1000:])

        # Attaching over 1000 DIDs with CLI
        cmd = 'rucio attach {0}'.format(tmp_dsn_did)
        for tmp_file in files:
            cmd += ' {0}:{1}'.format(tmp_file['scope'], tmp_file['name'])
        exitcode, out, err = execute(cmd)
        print(out)
        print(err)

        # Checking if the execution was successfull and if the DIDs belong together
        nose.tools.assert_not_equal(re.search('DIDs successfully attached', out), None)
        cmd = 'rucio list-content {0}'.format(tmp_dsn_did)
        print(self.marker + cmd)
        exitcode, out, err = execute(cmd)
        # first dataset must be in the container
        nose.tools.assert_not_equal(re.search("{0}:{1}".format(self.user, files[0]['name']), out), None)
        # last dataset must be in the container
        nose.tools.assert_not_equal(re.search("{0}:{1}".format(self.user, files[-1]['name']), out), None)

        # Setup data with file
        did_file_path = 'list_dids.txt'
        files = [{'name': 'dsn_%s' % generate_uuid(), 'scope': self.user, 'type': 'DATASET'} for i in range(0, 1500)]
        self.did_client.add_dids(files[:1000])
        self.did_client.add_dids(files[1000:])

        with open(did_file_path, 'w') as did_file:
            for file in files:
                did_file.write(file['scope'] + ':' + file['name'] + '\n')
            did_file.close()

        # Attaching over 1000 files per file
        cmd = 'rucio attach {0} -f {1}'.format(tmp_dsn_did, did_file_path)
        print(self.marker + cmd)
        exitcode, out, err = execute(cmd)
        print(out)
        print(err)
        remove(did_file_path)

        # Checking if the execution was successfull and if the DIDs belong together
        nose.tools.assert_not_equal(re.search('DIDs successfully attached', out), None)
        cmd = 'rucio list-content {0}'.format(tmp_dsn_did)
        print(self.marker + cmd)
        exitcode, out, err = execute(cmd)
        # first file must be in the dataset
        nose.tools.assert_not_equal(re.search("{0}:{1}".format(self.user, files[0]['name']), out), None)
        # last file must be in the dataset
        nose.tools.assert_not_equal(re.search("{0}:{1}".format(self.user, files[-1]['name']), out), None)

    def test_attach_many_dids_twice(self):
        """ CLIENT(USER): Attach many (>1000) DIDs twice """
        # Setup data for CLI check
        container_name = 'container' + generate_uuid()
        container = self.user + ':' + container_name
        self.did_client.add_did(scope=self.user, name=container_name, type='CONTAINER')

        datasets = [{'name': 'dsn_%s' % generate_uuid(), 'scope': self.user, 'type': 'DATASET'} for i in range(0, 1500)]
        self.did_client.add_dids(datasets[:1000])
        self.did_client.add_dids(datasets[1000:])

        # Attaching over 1000 DIDs with CLI
        cmd = 'rucio attach {0}'.format(container)
        for dataset in datasets:
            cmd += ' {0}:{1}'.format(dataset['scope'], dataset['name'])
        exitcode, out, err = execute(cmd)

        # Attaching twice
        cmd = 'rucio attach {0}'.format(container)
        for dataset in datasets:
            cmd += ' {0}:{1}'.format(dataset['scope'], dataset['name'])
        exitcode, out, err = execute(cmd)
        nose.tools.assert_not_equal(re.search("DIDs successfully attached", out), None)

        # Attaching twice plus one DID that is not already attached
        new_dataset = {'name': 'dsn_%s' % generate_uuid(), 'scope': self.user, 'type': 'DATASET'}
        datasets.append(new_dataset)
        self.did_client.add_did(scope=self.user, name=new_dataset['name'], type='DATASET')
        cmd = 'rucio attach {0}'.format(container)
        for dataset in datasets:
            cmd += ' {0}:{1}'.format(dataset['scope'], dataset['name'])
        exitcode, out, err = execute(cmd)
        nose.tools.assert_not_equal(re.search("DIDs successfully attached", out), None)
        cmd = 'rucio list-content {0}'.format(container)
        exitcode, out, err = execute(cmd)
        nose.tools.assert_not_equal(re.search("{0}:{1}".format(self.user, new_dataset['name']), out), None)

    def test_import_data(self):
        """ CLIENT(ADMIN): Import data into rucio"""
        file_path = 'data_import.json'
        rses = {rse['rse']: rse for rse in self.rse_client.list_rses()}
        rses[rse_name_generator()] = {'country_name': 'test'}
        data = {'rses': rses}
        with open(file_path, 'w+') as file:
            file.write(render_json(**data))
        cmd = 'rucio-admin data import {0}'.format(file_path)
        exitcode, out, err = execute(cmd)
        nose.tools.assert_not_equal(re.search('Data successfully imported', out), None)
        remove(file_path)

    def test_export_data(self):
        """ CLIENT(ADMIN): Export data from rucio"""
        file_path = 'data_export.json'
        cmd = 'rucio-admin data export {0}'.format(file_path)
        exitcode, out, err = execute(cmd)
        nose.tools.assert_not_equal(re.search('Data successfully exported', out), None)
        remove(file_path)

    def test_set_tombstone(self):
        """ CLIENT(ADMIN): set a tombstone on a replica. """
        # Set tombstone on one replica
        rse = 'MOCK4'
        scope = 'mock'
        name = generate_uuid()
        self.replica_client.add_replica(rse, scope, name, 4, 'aaaaaaaa')
        cmd = 'rucio-admin replicas set-tombstone {0}:{1} --rse {2}'.format(scope, name, rse)
        exitcode, out, err = execute(cmd)
        nose.tools.assert_not_equal(re.search('Set tombstone successfully', err), None)

        # Set tombstone on locked replica
        name = generate_uuid()
        self.replica_client.add_replica(rse, scope, name, 4, 'aaaaaaaa')
        self.rule_client.add_replication_rule([{'name': name, 'scope': scope}], 1, rse, locked=True)
        cmd = 'rucio-admin replicas set-tombstone {0}:{1} --rse {2}'.format(scope, name, rse)
        exitcode, out, err = execute(cmd)
        nose.tools.assert_not_equal(re.search('Replica is locked', err), None)

        # Set tombstone on not found replica
        name = generate_uuid()
        cmd = 'rucio-admin replicas set-tombstone {0}:{1} --rse {2}'.format(scope, name, rse)
        exitcode, out, err = execute(cmd)
        nose.tools.assert_not_equal(re.search('Replica not found', err), None)

    def test_list_account_limits(self):
        """ CLIENT (USER): list account limits. """
        rse = 'MOCK4'
        rse_exp = 'MOCK3|MOCK4'
        account = 'root'
        local_limit = 10
        global_limit = 20
        self.account_client.set_local_account_limit(account, rse, local_limit)
        self.account_client.set_global_account_limit(account, rse_exp, global_limit)
        cmd = 'rucio list-account-limits {0}'.format(account)
        exitcode, out, err = execute(cmd)
        nose.tools.assert_not_equal(re.search('.*{0}.*{1}.*'.format(rse, local_limit), out), None)
        nose.tools.assert_not_equal(re.search('.*{0}.*{1}.*'.format(rse_exp, global_limit), out), None)
        cmd = 'rucio list-account-limits --rse {0} {1}'.format(rse, account)
        exitcode, out, err = execute(cmd)
        nose.tools.assert_not_equal(re.search('.*{0}.*{1}.*'.format(rse, local_limit), out), None)
        nose.tools.assert_not_equal(re.search('.*{0}.*{1}.*'.format(rse_exp, global_limit), out), None)
        self.account_client.set_local_account_limit(account, rse, -1)
        self.account_client.set_global_account_limit(account, rse_exp, -1)

    def test_list_account_usage(self):
        """ CLIENT (USER): list account usage. """
        if environ.get('SUITE', 'all') != 'client':
            from rucio.db.sqla import session, models
            from rucio.core.account_counter import increase
            db_session = session.get_session()
            db_session.query(models.AccountUsage).delete()
            db_session.query(models.AccountLimit).delete()
            db_session.query(models.AccountGlobalLimit).delete()
            db_session.query(models.UpdatedAccountCounter).delete()
            db_session.commit()
            rse = 'MOCK4'
            rse_id = self.rse_client.get_rse(rse)['id']
            rse_exp = 'MOCK|MOCK4'
            account = 'root'
            usage = 4
            local_limit = 10
            local_left = local_limit - usage
            global_limit = 20
            global_left = global_limit - usage
            self.account_client.set_local_account_limit(account, rse, local_limit)
            self.account_client.set_global_account_limit(account, rse_exp, global_limit)
            increase(rse_id, InternalAccount(account, **self.vo), 1, usage)
            abacus_account.run(once=True)
            cmd = 'rucio list-account-usage {0}'.format(account)
            exitcode, out, err = execute(cmd)
            nose.tools.assert_not_equal(re.search('.*{0}.*{1}.*{2}.*{3}'.format(rse, usage, local_limit, local_left), out), None)
            nose.tools.assert_not_equal(re.search('.*{0}.*{1}.*{2}.*{3}'.format(rse_exp, usage, global_limit, global_left), out), None)
            cmd = 'rucio list-account-usage --rse {0} {1}'.format(rse, account)
            exitcode, out, err = execute(cmd)
            nose.tools.assert_not_equal(re.search('.*{0}.*{1}.*{2}.*{3}'.format(rse, usage, local_limit, local_left), out), None)
            nose.tools.assert_not_equal(re.search('.*{0}.*{1}.*{2}.*{3}'.format(rse_exp, usage, global_limit, global_left), out), None)
            self.account_client.set_local_account_limit(account, rse, -1)
            self.account_client.set_global_account_limit(account, rse_exp, -1)<|MERGE_RESOLUTION|>--- conflicted
+++ resolved
@@ -25,12 +25,9 @@
 # - Tobias Wegner <twegner@cern.ch>, 2018
 # - Hannes Hansen <hannes.jakob.hansen@cern.ch>, 2018-2019
 # - Andrew Lister <andrew.lister@stfc.ac.uk>, 2019
-<<<<<<< HEAD
+# - Benedikt Ziemons <benedikt.ziemons@cern.ch>, 2020
 # - Eli Chadwick <eli.chadwick@stfc.ac.uk>, 2020
 # - Patrick Austin <patrick.austin@stfc.ac.uk>, 2020
-=======
-# - Benedikt Ziemons <benedikt.ziemons@cern.ch>, 2020
->>>>>>> 91cf3f2b
 #
 # PY3K COMPATIBLE
 
