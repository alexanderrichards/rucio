--- conflicted
+++ resolved
@@ -28,18 +28,12 @@
 import signal
 import time
 
-<<<<<<< HEAD
-from rucio.common.exception import (FileConsistencyMismatch, InputValidationError, NoFilesDownloaded, ServiceUnavailable,
-                                    NotAllFilesDownloaded, RSEProtocolNotSupported, RSENotFound, RucioException, SourceNotFound)
-from rucio.common.utils import detect_client_location, generate_uuid, send_trace, sizefmt, execute
-=======
 try:
     from Queue import Queue, Empty, deque
 except ImportError:
     from queue import Queue, Empty, deque
 from threading import Thread
 from xml.etree import ElementTree
->>>>>>> e4e13543
 
 from rucio.client.client import Client
 from rucio.common.exception import (InputValidationError, NoFilesDownloaded, ServiceUnavailable,
@@ -195,117 +189,6 @@
                 raise RucioException('Failed to download file %s after %d retries' % (file_extract_name, retry_counter))
         return self._check_output(items)
 
-    def download_file_from_archive(self, items, trace_custom_fields={}):
-        """
-        Download items with a given PFN. This function can only download files, no datasets.
-
-        :param items: List of dictionaries. Each dictionary describing a file to download. Keys:
-            did                 - DID string of the archive file (e.g. 'scope:file.name'). Wildcards are not allowed
-            rse                 - rse name (e.g. 'CERN-PROD_DATADISK'). RSE Expressions are not allowed
-            archive             - name of the archive from which the file should be extracted
-            base_dir            - Optional: Base directory where the downloaded files will be stored. (Default: '.')
-            no_subdir           - Optional: If true, files are written directly into base_dir and existing files are overwritten. (Default: False)
-            ignore_checksum     - Optional: If true, the checksum validation is skipped (for pfn downloads the checksum must be given explicitly). (Default: True)
-            transfer_timeout    - Optional: Timeout time for the download protocols. (Default: None)
-        :param num_threads: Suggestion of number of threads to use for the download. It will be lowered if it's too high.
-        :param trace_custom_fields: Custom key value pairs to send with the traces
-
-        :returns: a list of dictionaries with an entry for each file, containing the input options, the did, and the clientState
-                  clientState can be one of the following: ALREADY_DONE, DONE, FILE_NOT_FOUND, FAIL_VALIDATE, FAILED
-
-        :raises InputValidationError: if one of the input items is in the wrong format
-        :raises NoFilesDownloaded: if no files could be downloaded
-        :raises NotAllFilesDownloaded: if not all files could be downloaded
-        :raises RucioException: if something unexpected went wrong during the download
-        """
-        logger = self.logger
-        trace = copy.deepcopy(self.trace_tpl)
-        log_prefix = 'Extracting files: '
-
-        logger.info('Processing %d item(s) for input' % len(items))
-        for item in items:
-            archive = item.get('archive')
-            file_extract = item.get('did')
-            rse_name = item.get('rse')
-            if not archive or not file_extract:
-                raise InputValidationError('File DID and archive DID are mandatory')
-            if '*' in archive:
-                logger.debug(archive)
-                raise InputValidationError('Cannot use PFN download with wildcard in DID')
-
-            file_extract_scope, file_extract_name = self._split_did_str(file_extract)
-            archive_scope, archive_name = self._split_did_str(archive)
-
-            # listing all available replicas of given archhive file
-            rse_expression = 'istape=False' if not rse_name else '(%s)&istape=False' % rse_name
-            archive_replicas = self.client.list_replicas([{'scope': archive_scope, 'name': archive_name}],
-                                                         schemes=['root'],
-                                                         rse_expression=rse_expression,
-                                                         unavailable=False,
-                                                         client_location=detect_client_location())
-
-            # preparing trace
-            trace['uuid'] = generate_uuid()
-            trace['scope'] = archive_scope
-            trace['dataset'] = archive_name
-            trace['filename'] = file_extract
-
-            # preparing output directories
-            dest_dir_path = self._prepare_dest_dir(item.get('base_dir', '.'),
-                                                   os.path.join(archive_scope, archive_name + '.extracted'), file_extract,
-                                                   item.get('no_subdir'))
-            logger.debug('%sPreparing output destination %s' % (log_prefix, dest_dir_path))
-
-            # validation and customisation of list of replicas
-            archive_pfns = []
-            replicas = next(archive_replicas)
-            for rse in replicas['rses']:
-                archive_pfns.extend(replicas['rses'][rse])
-                if len(archive_pfns) == 0:
-                    raise InputValidationError('No PFNs for replicas of archive %s' % archive)
-            archive_pfns.reverse()
-
-            # checking whether file already exists
-            success = False
-            dest_file_path = os.path.join(dest_dir_path, file_extract)
-            if os.path.isfile(dest_file_path):
-                logger.info('%s%s File exists already locally: %s' % (log_prefix, file_extract_name, dest_dir_path))
-                trace['clientState'] = 'ALREADY_DONE'
-                trace['transferStart'] = time.time()
-                trace['transferEnd'] = time.time()
-                send_trace(trace, self.client.host, self.user_agent)
-                success = True
-
-            # DOWNLOAD, iteration over different rses unitl success
-            retry_counter = 0
-            while not success and len(archive_pfns):
-                retry_counter += 1
-                pfn = archive_pfns.pop()
-                trace['rse'] = replicas['pfns'][pfn]['rse']
-                try:
-                    start_time = time.time()
-                    cmd = 'xrdcp -vf %s -z %s file://%s' % (pfn, file_extract_name, dest_dir_path)
-                    logger.debug('%sExecuting: %s' % (log_prefix, cmd))
-                    status, out, err = execute(cmd)
-                    end_time = time.time()
-                    trace['transferStart'] = start_time
-                    trace['transferEnd'] = end_time
-                    if status == 54:
-                        trace['clientState'] = 'FAILED'
-                        raise SourceNotFound(err)
-                    elif status != 0:
-                        trace['clientState'] = 'FAILED'
-                        raise RucioException(err)
-                    else:
-                        success = True
-                        trace['clientState'] = 'DONE'
-                except Exception as e:
-                    trace['clientState'] = 'FAILED'
-                    raise ServiceUnavailable(e)
-                send_trace(trace, self.client.host, self.user_agent)
-            if not success:
-                raise RucioException('Failed to download file %s after %d retries' % (file_extract_name, retry_counter))
-
     def download_pfns(self, items, num_threads=2, trace_custom_fields={}):
         """
         Download items with a given PFN. This function can only download files, no datasets.
