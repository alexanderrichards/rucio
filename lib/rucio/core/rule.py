--- conflicted
+++ resolved
@@ -21,11 +21,8 @@
 # - Joaquin Bogado <jbogado@linti.unlp.edu.ar>, 2014-2018
 # - Thomas Beermann <thomas.beermann@cern.ch>, 2014-2015
 # - Hannes Hansen <hannes.jakob.hansen@cern.ch>, 2018-2019
-<<<<<<< HEAD
 # - Andrew Lister <andrew.lister@stfc.ac.uk>, 2019
-=======
 # - Dimitrios Christidis <dimitrios.christidis@cern.ch>, 2019
->>>>>>> 342e0831
 #
 # PY3K COMPATIBLE
 
