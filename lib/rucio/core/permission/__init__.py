"""
 Copyright European Organization for Nuclear Research (CERN)

 Licensed under the Apache License, Version 2.0 (the "License");
 You may not use this file except in compliance with the License.
 You may obtain a copy of the License at http://www.apache.org/licenses/LICENSE-2.0

 Authors:
 - Vincent Garonne, <vincent.garonne@cern.ch>, 2016-2017
 - Thomas Beermann, <thomas.beermann@cern.ch>, 2017
 - Hannes Hansen, <hannes.jakob.hansen@cern.ch>, 2018
 - James Perry, <j.perry@epcc.ed.ac.uk>, 2019
 - Eli Chadwick, <eli.chadwick@stfc.ac.uk>, 2020

 PY3K COMPATIBLE
"""

try:
    from ConfigParser import NoOptionError, NoSectionError
except ImportError:
    from configparser import NoOptionError, NoSectionError
from rucio.common import config, exception

import importlib

<<<<<<< HEAD
# dictionary of permission modules for each VO
permission_modules = {}

# TODO: load permission module for each VO in multi-VO installations
=======
try:
    if config.config_get_bool('common', 'multi_vo'):
        GENERIC_FALLBACK = 'generic_multi_vo'
    else:
        GENERIC_FALLBACK = 'generic'
except (NoOptionError, NoSectionError) as error:
    GENERIC_FALLBACK = 'generic'

>>>>>>> 4379ead2
if config.config_has_section('permission'):
    try:
        FALLBACK_POLICY = config.config_get('permission', 'policy')
    except (NoOptionError, NoSectionError) as error:
        FALLBACK_POLICY = GENERIC_FALLBACK
elif config.config_has_section('policy'):
    try:
        FALLBACK_POLICY = config.config_get('policy', 'permission')
    except (NoOptionError, NoSectionError) as error:
        FALLBACK_POLICY = GENERIC_FALLBACK
else:
    FALLBACK_POLICY = GENERIC_FALLBACK

if config.config_has_section('policy'):
    try:
        POLICY = config.config_get('policy', 'package') + ".permission"
    except (NoOptionError, NoSectionError) as error:
        # fall back to old system for now
        POLICY = 'rucio.core.permission.' + FALLBACK_POLICY.lower()
else:
    POLICY = 'rucio.core.permission.' + GENERIC_FALLBACK.lower()


try:
    module = importlib.import_module(POLICY)
except (ImportError) as error:
    raise exception.PolicyPackageNotFound('Module ' + POLICY + ' not found')

permission_modules["def"] = module


def has_permission(issuer, action, kwargs):
    # TODO: determine VO from issuer and call corresponding permission module
    return permission_modules["def"].has_permission(issuer, action, kwargs)<|MERGE_RESOLUTION|>--- conflicted
+++ resolved
@@ -23,12 +23,11 @@
 
 import importlib
 
-<<<<<<< HEAD
 # dictionary of permission modules for each VO
 permission_modules = {}
 
 # TODO: load permission module for each VO in multi-VO installations
-=======
+
 try:
     if config.config_get_bool('common', 'multi_vo'):
         GENERIC_FALLBACK = 'generic_multi_vo'
@@ -37,7 +36,6 @@
 except (NoOptionError, NoSectionError) as error:
     GENERIC_FALLBACK = 'generic'
 
->>>>>>> 4379ead2
 if config.config_has_section('permission'):
     try:
         FALLBACK_POLICY = config.config_get('permission', 'policy')
