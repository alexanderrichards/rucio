--- conflicted
+++ resolved
@@ -28,20 +28,14 @@
 revision = '58c8b78301ab'
 down_revision = '2b8e7bcb4783'
 
-# Schema identifier for manual SQL statements
-schema = context.get_context().version_table_schema + '.' if context.get_context().version_table_schema else ''
-
 
 def upgrade():
     '''
     Upgrade the database to this revision
     '''
 
-<<<<<<< HEAD
-=======
     schema = context.get_context().version_table_schema + '.' if context.get_context().version_table_schema else ''
 
->>>>>>> 213c975d
     if context.get_context().dialect.name == 'oracle':
         drop_constraint('callbacks_pk', 'callbacks', type_='primary')
         rename_table('callbacks', 'messages')
@@ -75,11 +69,8 @@
     Downgrade the database to the previous revision
     '''
 
-<<<<<<< HEAD
-=======
     schema = context.get_context().version_table_schema + '.' if context.get_context().version_table_schema else ''
 
->>>>>>> 213c975d
     if context.get_context().dialect.name == 'oracle':
         drop_constraint('MESSAGES_EVENT_TYPE_NN', 'messages', type_='check')
         drop_constraint('MESSAGES_PAYLOAD_NN', 'messages', type_='check')
