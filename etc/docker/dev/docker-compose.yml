--- conflicted
+++ resolved
@@ -11,16 +11,6 @@
       - ../../../tools:/opt/rucio/tools
       - ../../../bin:/opt/rucio/bin
       - ../../../lib:/opt/rucio/lib
-<<<<<<< HEAD
-  psql:
-    image: postgres:11
-    environment:
-      - POSTGRES_USER=rucio
-      - POSTGRES_DB=rucio
-      - POSTGRES_PASSWORD=secret
-    ports:
-      - "5432:5432"
-=======
   mysql:
     image: mysql/mysql-server:8.0.17
     command: ['--default-authentication-plugin=mysql_native_password', '--character-set-server=latin1']
@@ -29,7 +19,6 @@
       - MYSQL_USER=root
       - MYSQL_PASSWORD=secret
       - MYSQL_ROOT_PASSWORD=secret
->>>>>>> 3d07473c
   graphite:
     image: graphiteapp/graphite-statsd
     ports:
